--- conflicted
+++ resolved
@@ -871,12 +871,8 @@
     if (options.get_str("JOB_TYPE") == "SQ"){
         SqTest sqtest;
     }
-<<<<<<< HEAD
-
-=======
     DynamicBitsetDeterminant::reset_ints();
     STLBitsetDeterminant::reset_ints();
->>>>>>> ac3f40e2
 
     ambit::finalize();
 
