/*
 * @BEGIN LICENSE
 *
 * Forte: an open-source plugin to Psi4 (https://github.com/psi4/psi4)
 * that implements a variety of quantum chemistry methods for strongly
 * correlated electrons.
 *
 * Copyright (c) 2012-2017 by its authors (see COPYING, COPYING.LESSER, AUTHORS).
 *
 * The copyrights for code used from other parties are included in
 * the corresponding files.
 *
 * This program is free software: you can redistribute it and/or modify
 * it under the terms of the GNU Lesser General Public License as published by
 * the Free Software Foundation, either version 3 of the License, or
 * (at your option) any later version.
 *
 * This program is distributed in the hope that it will be useful,
 * but WITHOUT ANY WARRANTY; without even the implied warranty of
 * MERCHANTABILITY or FITNESS FOR A PARTICULAR PURPOSE.  See the
 * GNU Lesser General Public License for more details.
 *
 * You should have received a copy of the GNU Lesser General Public License
 * along with this program.  If not, see http://www.gnu.org/licenses/.
 *
 * @END LICENSE
 */

#include <algorithm>
#include <cmath>
#include <numeric>

#include "psi4/libmints/molecule.h"
#include "psi4/libpsi4util/process.h"
#include "psi4/libfock/jk.h"
#include "psi4/libmints/basisset.h"
#include "psi4/libmints/factory.h"
#include "psi4/libmints/integral.h"
#include "psi4/libmints/mintshelper.h"
#include "psi4/libmints/wavefunction.h"
#include "psi4/libpsio/psio.hpp"
#include "psi4/libqt/qt.h"
#include "psi4/libtrans/integraltransform.h"
#include "psi4/psi4-dec.h"
#include "psi4/psifiles.h"

#include "helpers/blockedtensorfactory.h"
#include "forte_options.h"
#include "helpers/mo_space_info.h"
#include "helpers/printing.h"
#include "helpers/timer.h"
#include "integrals.h"
#include "memory.h"

#ifdef HAVE_GA
#include <ga.h>
#include <macdecls.h>
#endif

using namespace psi;
using namespace ambit;

namespace forte {

#ifdef _OPENMP
#include <omp.h>
#else
#define omp_get_max_threads() 1
#define omp_get_thread_num() 0
#endif

std::map<IntegralType, std::string> int_type_label{{Conventional, "Conventional"},
                                                   {DF, "Density fitting"},
                                                   {Cholesky, "Cholesky decomposition"},
                                                   {DiskDF, "Disk-based density fitting"},
                                                   {DistDF, "Distributed density fitting"},
                                                   {Own, "Own"},
                                                   {Custom, "Custom"}};

void set_INT_options(ForteOptions& foptions) {
    /*- The algorithm used to screen the determinant
     *  - CONVENTIONAL Conventional two-electron integrals
     *  - DF Density fitted two-electron integrals
     *  - CHOLESKY Cholesky decomposed two-electron integrals -*/
    foptions.add_str("INT_TYPE", "CONVENTIONAL",
                     {"CONVENTIONAL", "DF", "CHOLESKY", "DISKDF", "DISTDF", "OWNINTEGRALS"},
                     "The integral type");

    /*- The screening for JK builds and DF libraries -*/
    foptions.add_double("INTEGRAL_SCREENING", 1e-12,
                        "The screening for JK builds and DF libraries");

    /* - The tolerance for cholesky integrals */
    foptions.add_double("CHOLESKY_TOLERANCE", 1e-6, "The tolerance for cholesky integrals");

    foptions.add_bool("PRINT_INTS", false, "Print the one- and two-electron integrals?");
}

ForteIntegrals::ForteIntegrals(psi::Options& options, std::shared_ptr<psi::Wavefunction> ref_wfn,
                               IntegralSpinRestriction restricted,
                               std::shared_ptr<MOSpaceInfo> mo_space_info)
<<<<<<< HEAD
    : options_(options), wfn_(ref_wfn), restricted_(restricted), Ca_(wfn_->Ca()->clone()),
      Cb_(wfn_->Cb()->clone()), frozen_core_energy_(0.0), scalar_(0.0),
      mo_space_info_(mo_space_info) {
=======
    : options_(options), wfn_(ref_wfn), restricted_(restricted), frozen_core_energy_(0.0),
      scalar_(0.0), mo_space_info_(mo_space_info), Ca_(wfn_->Ca()->clone()),
      Cb_(wfn_->Cb()->clone()) {
>>>>>>> 8ad73d7e
    startup();
    allocate();
    transform_one_electron_integrals();
    build_AOdipole_ints();
}

ForteIntegrals::~ForteIntegrals() {}

void ForteIntegrals::startup() {
    // Grab the global (default) PSIO object, for file I/O
    std::shared_ptr<PSIO> psio(_default_psio_lib_);

    if (not wfn_) {
        outfile->Printf("\n  No wave function object found!  Run a scf calculation first!\n");
        exit(1);
    }

    nucrep_ = psi::Process::environment.molecule()->nuclear_repulsion_energy(
        wfn_->get_dipole_field_strength());

    nirrep_ = wfn_->nirrep();
    nso_ = wfn_->nso();
    nmo_ = wfn_->nmo();
    nsopi_ = wfn_->nsopi();
    nmopi_ = wfn_->nmopi();
    frzcpi_ = mo_space_info_->get_dimension("FROZEN_DOCC");
    frzvpi_ = mo_space_info_->get_dimension("FROZEN_UOCC");
    ncmopi_ = mo_space_info_->get_dimension("CORRELATED");

    ncmo_ = ncmopi_.sum();

    // Create an array that maps the CMOs to the MOs (cmotomo_).
    for (int h = 0, q = 0; h < nirrep_; ++h) {
        q += frzcpi_[h]; // skip the frozen core
        for (int r = 0; r < ncmopi_[h]; ++r) {
            cmotomo_.push_back(q);
            q++;
        }
        q += frzvpi_[h]; // skip the frozen virtual
    }

    // Indexing
    // This is important!  Set the indexing to work using the number of
    // molecular integrals
    aptei_idx_ = nmo_;
    num_tei_ = INDEX4(nmo_ - 1, nmo_ - 1, nmo_ - 1, nmo_ - 1) + 1;
    num_aptei_ = nmo_ * nmo_ * nmo_ * nmo_;
    num_threads_ = omp_get_max_threads();
    print_ = options_.get_int("PRINT");
    /// If MO_ROTATE is set in option, call rotate_mos.
    /// Wasn't really sure where to put this function, but since, integrals is
    /// always called, this seems like a good spot.
    if (options_["ROTATE_MOS"].size() > 0) {
        rotate_mos();
    }
}

void ForteIntegrals::allocate() {
    // full one-electron integrals
    full_one_electron_integrals_a_.assign(nmo_ * nmo_, 0.0);
    full_one_electron_integrals_b_.assign(nmo_ * nmo_, 0.0);

    // these will hold only the correlated part
    one_electron_integrals_a_.assign(ncmo_ * ncmo_, 0.0);
    one_electron_integrals_b_.assign(ncmo_ * ncmo_, 0.0);
    fock_matrix_a_.assign(ncmo_ * ncmo_, 0.0);
    fock_matrix_b_.assign(ncmo_ * ncmo_, 0.0);
}

void ForteIntegrals::transform_one_electron_integrals() {
    // Now we want the reference (SCF) wavefunction
    std::shared_ptr<PSIO> psio_ = PSIO::shared_object();

    psi::SharedMatrix T = psi::SharedMatrix(wfn_->matrix_factory()->create_matrix(PSIF_SO_T));
    psi::SharedMatrix V = psi::SharedMatrix(wfn_->matrix_factory()->create_matrix(PSIF_SO_V));

    MintsHelper mints(wfn_->basisset(), options_, 0); // 0 here is to avoid printing of basis info
    T = mints.so_kinetic();
    V = mints.so_potential();

    // psi::SharedMatrix Ca = wfn_->Ca();
    // psi::SharedMatrix Cb = wfn_->Cb();

    psi::SharedMatrix Ha = T->clone();
    psi::SharedMatrix Hb = T->clone();
    Ha->add(V);
    Hb->add(V);

    OneIntsAO_ = Ha->clone();

    Ha->transform(Ca_);
    Hb->transform(Cb_);

    OneBody_symm_ = Ha;

    // zero these vectors
    std::fill(full_one_electron_integrals_a_.begin(), full_one_electron_integrals_a_.end(), 0.0);
    std::fill(full_one_electron_integrals_b_.begin(), full_one_electron_integrals_b_.end(), 0.0);

    // Read the one-electron integrals (T + V, restricted)
    int offset = 0;
    for (int h = 0; h < nirrep_; ++h) {
        for (int p = 0; p < nmopi_[h]; ++p) {
            for (int q = 0; q < nmopi_[h]; ++q) {
                full_one_electron_integrals_a_[(p + offset) * nmo_ + q + offset] = Ha->get(h, p, q);
                full_one_electron_integrals_b_[(p + offset) * nmo_ + q + offset] = Hb->get(h, p, q);
            }
        }
        offset += nmopi_[h];
    }

    // Copy the correlated part into one_electron_integrals_a/one_electron_integrals_b
    for (size_t p = 0; p < ncmo_; ++p) {
        for (size_t q = 0; q < ncmo_; ++q) {
            one_electron_integrals_a_[p * ncmo_ + q] =
                full_one_electron_integrals_a_[cmotomo_[p] * nmo_ + cmotomo_[q]];
            one_electron_integrals_b_[p * ncmo_ + q] =
                full_one_electron_integrals_b_[cmotomo_[p] * nmo_ + cmotomo_[q]];
        }
    }
}

void ForteIntegrals::set_fock_a(const std::vector<double>& fock_stl) {
    size_t fock_size = fock_stl.size();
    if (fock_size != ncmo_ * ncmo_) {
        throw psi::PSIEXCEPTION("Cannot fill in fock_matrix_a because the vector is out-of-range.");
    } else {
        fock_matrix_a_ = fock_stl;
    }
}

/// Set the beta fock matrix
void ForteIntegrals::set_fock_b(const std::vector<double>& fock_stl) {
    size_t fock_size = fock_stl.size();
    if (fock_size != ncmo_ * ncmo_) {
        throw psi::PSIEXCEPTION("Cannot fill in fock_matrix_b because the vector is out-of-range.");
    } else {
        fock_matrix_b_ = fock_stl;
    }
}

void ForteIntegrals::set_oei(double** ints, bool alpha) {
    std::vector<double>& p_oei = alpha ? one_electron_integrals_a_ : one_electron_integrals_b_;
    for (size_t p = 0; p < aptei_idx_; ++p) {
        for (size_t q = 0; q < aptei_idx_; ++q) {
            p_oei[p * aptei_idx_ + q] = ints[p][q];
        }
    }
}

void ForteIntegrals::set_oei(size_t p, size_t q, double value, bool alpha) {
    std::vector<double>& p_oei = alpha ? one_electron_integrals_a_ : one_electron_integrals_b_;
    p_oei[p * aptei_idx_ + q] = value;
}

void ForteIntegrals::compute_frozen_one_body_operator() {
    local_timer timer_frozen_one_body;

    psi::Dimension frozen_dim = mo_space_info_->get_dimension("FROZEN_DOCC");
    psi::Dimension nmopi = mo_space_info_->get_dimension("ALL");
    // Need to get the inactive block of the C matrix
    psi::Dimension nsopi = wfn_->nsopi();
    psi::SharedMatrix C_core(new psi::Matrix("C_core", nirrep_, nsopi, frozen_dim));

    for (int h = 0; h < nirrep_; h++) {
        for (int mu = 0; mu < nsopi[h]; mu++) {
            for (int i = 0; i < frozen_dim[h]; i++) {
                C_core->set(h, mu, i, Ca_->get(h, mu, i));
            }
        }
    }

    std::shared_ptr<JK> JK_core;
    if (options_.get_str("SCF_TYPE") == "GTFOCK") {
#ifdef HAVE_JK_FACTORY
        psi::Process::environment.set_legacy_molecule(wfn_->molecule());
        JK_core = std::shared_ptr<JK>(new GTFockJK(wfn_->basisset()));
#else
        throw psi::PSIEXCEPTION("GTFock was not compiled in this version");
#endif
    } else {
        if (options_.get_str("SCF_TYPE") == "DF") {
            if ((integral_type_ == DF) or (integral_type_ == DiskDF)) {
                JK_core = JK::build_JK(wfn_->basisset(), wfn_->get_basisset("DF_BASIS_MP2"),
                                       options_, "MEM_DF");
            } else {
                throw psi::PSIEXCEPTION(
                    "Trying to compute the frozen one-body operator with MEM_DF but "
                    "using a non-DF integral type");
            }
        } else {
            JK_core = JK::build_JK(wfn_->basisset(), psi::BasisSet::zero_ao_basis_set(), options_);
        }
    }

    JK_core->set_memory(psi::Process::environment.get_memory() * 0.8);
    /// Already transform everything to C1 so make sure JK does not do this.

    // JK_core->set_cutoff(options_.get_double("INTEGRAL_SCREENING"));
    JK_core->set_cutoff(options_.get_double("INTEGRAL_SCREENING"));
    JK_core->initialize();
    JK_core->set_do_J(true);
    // JK_core->set_allow_desymmetrization(true);
    JK_core->set_do_K(true);

    std::vector<std::shared_ptr<psi::Matrix>>& Cl = JK_core->C_left();
    std::vector<std::shared_ptr<psi::Matrix>>& Cr = JK_core->C_right();

    Cl.clear();
    Cr.clear();
    Cl.push_back(C_core);
    Cr.push_back(C_core);

    JK_core->compute();

    psi::SharedMatrix F_core = JK_core->J()[0];
    psi::SharedMatrix K_core = JK_core->K()[0];

    F_core->scale(2.0);
    F_core->subtract(K_core);
    F_core->transform(Ca_);

    // This loop grabs only the correlated part of the correction
    int full_offset = 0;
    int corr_offset = 0;
    //    int full_offset = 0;
    for (int h = 0; h < nirrep_; h++) {
        for (int p = 0; p < ncmopi_[h]; ++p) {
            for (int q = 0; q < ncmopi_[h]; ++q) {
                // the index of p and q in the full block of irrep h
                size_t p_full = cmotomo_[p + corr_offset] - full_offset;
                size_t q_full = cmotomo_[q + corr_offset] - full_offset;
                one_electron_integrals_a_[(p + corr_offset) * ncmo_ + (q + corr_offset)] +=
                    F_core->get(h, p_full, q_full);
                one_electron_integrals_b_[(p + corr_offset) * ncmo_ + (q + corr_offset)] +=
                    F_core->get(h, p_full, q_full);
            }
        }
        full_offset += nmopi_[h];
        corr_offset += ncmopi_[h];
    }

    F_core->add(OneBody_symm_);

    frozen_core_energy_ = 0.0;
    double E_frozen = 0.0;
    for (int h = 0; h < nirrep_; h++) {
        for (int fr = 0; fr < frozen_dim[h]; fr++) {
            E_frozen += OneBody_symm_->get(h, fr, fr) + F_core->get(h, fr, fr);
        }
    }

    OneBody_symm_ = F_core;
    frozen_core_energy_ = E_frozen;

    if (print_ > 0) {
        outfile->Printf("\n  Frozen-core energy        %20.12f a.u.", frozen_core_energy_);
        print_timing("frozen one-body operator", timer_frozen_one_body.get());
        //        outfile->Printf("\n  Timing for the frozen one-body operator  %9.3f s.",
        //        timer_frozen_one_body.get());
    }
}

void ForteIntegrals::rotate_orbitals(std::shared_ptr<psi::Matrix> Ua,
                                     std::shared_ptr<psi::Matrix> Ub) {
    // 1. Rotate the orbital coefficients and store them in the ForteIntegral object
    auto Ca_rotated = psi::Matrix::doublet(Ca_, Ua);
    auto Cb_rotated = psi::Matrix::doublet(Cb_, Ub);
    Ca_->copy(Ca_rotated);
    Cb_->copy(Cb_rotated);

    // 2. Send a copy to psi::Wavefunction
    wfn_->Ca()->copy(Ca_);
    wfn_->Cb()->copy(Cb_);

    // 3. Re-transform the integrals
    aptei_idx_ = nmo_;
    transform_one_electron_integrals();
    int my_proc = 0;
#ifdef HAVE_GA
    my_proc = GA_Nodeid();
#endif
    if (my_proc == 0) {
        outfile->Printf("\n Integrals are about to be computed.");
        gather_integrals();
        outfile->Printf("\n Integrals are about to be updated.");
        freeze_core_orbitals();
    }
}

void ForteIntegrals::retransform_integrals() {
    aptei_idx_ = nmo_;
    transform_one_electron_integrals();
    int my_proc = 0;
#ifdef HAVE_GA
    my_proc = GA_Nodeid();
#endif
    if (my_proc == 0) {
        outfile->Printf("\n Integrals are about to be computed.");
        gather_integrals();
        outfile->Printf("\n Integrals are about to be updated.");
        freeze_core_orbitals();
    }
}

void ForteIntegrals::freeze_core_orbitals() {
    local_timer freeze_timer;
    if (ncmo_ < nmo_) {
        compute_frozen_one_body_operator();
        resort_integrals_after_freezing();
        aptei_idx_ = ncmo_;
    }
    if (print_) {
        print_timing("freezing core and virtual orbitals", freeze_timer.get());
    }
}

void ForteIntegrals::rotate_mos() {
    int size_mo_rotate = options_["ROTATE_MOS"].size();
    outfile->Printf("\n\n\n  ==> ROTATING MOS <==");
    if (size_mo_rotate % 3 != 0) {
        outfile->Printf("\n Check ROTATE_MOS array");
        outfile->Printf("\nFormat should be in group of 3s");
        outfile->Printf("\n Irrep, rotate_1, rotate_2, irrep, rotate_3, rotate_4");
        throw psi::PSIEXCEPTION("User specifed ROTATE_MOS incorrectly.  Check output for notes");
    }
    int orbital_rotate_group = (size_mo_rotate / 3);
    std::vector<std::vector<int>> rotate_mo_list;
    outfile->Printf("\n\n  IRREP  MO_1  MO_2\n");
    for (int a = 0; a < orbital_rotate_group; a++) {
        std::vector<int> rotate_mo_group(3);
        int offset_a = 3 * a;
        rotate_mo_group[0] = options_["ROTATE_MOS"][offset_a].to_integer() - 1;
        if (rotate_mo_group[0] > nirrep_) {
            outfile->Printf("\n Irrep:%d does not match wfn_ symmetry:%d", rotate_mo_group[0],
                            nirrep_);
            throw psi::PSIEXCEPTION("Irrep does not match wavefunction symmetry");
        }
        rotate_mo_group[1] = options_["ROTATE_MOS"][offset_a + 1].to_integer() - 1;
        rotate_mo_group[2] = options_["ROTATE_MOS"][offset_a + 2].to_integer() - 1;
        rotate_mo_list.push_back(rotate_mo_group);

        outfile->Printf("   %d   %d   %d\n", rotate_mo_group[0], rotate_mo_group[1],
                        rotate_mo_group[2]);
    }
    // psi::SharedMatrix C_old = wfn_->Ca();
    psi::SharedMatrix C_old = Ca_;
    psi::SharedMatrix C_new(C_old->clone());

    for (auto mo_group : rotate_mo_list) {
        psi::SharedVector C_mo1 = C_old->get_column(mo_group[0], mo_group[1]);
        psi::SharedVector C_mo2 = C_old->get_column(mo_group[0], mo_group[2]);
        C_new->set_column(mo_group[0], mo_group[2], C_mo1);
        C_new->set_column(mo_group[0], mo_group[1], C_mo2);
    }
    C_old->copy(C_new);

    // psi::SharedMatrix Cb_old = wfn_->Cb();
    psi::SharedMatrix Cb_old = Cb_;
    Cb_old->copy(C_new);
}

void ForteIntegrals::print_info() {
    outfile->Printf("\n\n  ==> Integral Transformation <==\n");
    outfile->Printf("\n  Number of molecular orbitals:            %10d", nmopi_.sum());
    outfile->Printf("\n  Number of correlated molecular orbitals: %10zu", ncmo_);
    outfile->Printf("\n  Number of frozen occupied orbitals:      %10d", frzcpi_.sum());
    outfile->Printf("\n  Number of frozen unoccupied orbitals:    %10d", frzvpi_.sum());
    outfile->Printf("\n  Two-electron integral type:              %10s\n\n",
                    int_type_label[integral_type()].c_str());
}

void ForteIntegrals::print_ints() {

    Ca_->print();
    Cb_->print();

    outfile->Printf("\n  Alpha one-electron integrals (T + V_{en})");
    Matrix ha(" Alpha one-electron integrals (T + V_{en})", nmo_, nmo_);
    for (size_t p = 0; p < nmo_; ++p) {
        for (size_t q = 0; q < nmo_; ++q) {
            //       ha.set(p, q, oei_a(p, q));
            if (std::abs(oei_a(p, q)) >= 1e-14)
                outfile->Printf("\n  h[%6d][%6d] = %20.12f", p, q, oei_a(p, q));
        }
    }
    //  ha.print();

    outfile->Printf("\n  Beta one-electron integrals (T + V_{en})");
    for (size_t p = 0; p < nmo_; ++p) {
        for (size_t q = 0; q < nmo_; ++q) {
            if (std::abs(oei_b(p, q)) >= 1e-14)
                outfile->Printf("\n  h[%6d][%6d] = %20.12f", p, q, oei_b(p, q));
        }
    }
    /*
        outfile->Printf("\n  Alpha-alpha two-electron integrals <pq||rs>");
        for (size_t p = 0; p < nmo_; ++p) {
            for (size_t q = 0; q < nmo_; ++q) {
                for (size_t r = 0; r < nmo_; ++r) {
                    for (size_t s = 0; s < nmo_; ++s) {
                    if( std::abs(aptei_aa(p,q,r,s)) >= 1e-14 )
                        outfile->Printf("\n  v[%6d][%6d][%6d][%6d] = %20.12f", p, q, r, s,
                                        aptei_aa(p, q, r, s));
                    }
                }
            }
        }

        outfile->Printf("\n  Alpha-beta two-electron integrals <pq||rs>");
        for (size_t p = 0; p < nmo_; ++p) {
            for (size_t q = 0; q < nmo_; ++q) {
                for (size_t r = 0; r < nmo_; ++r) {
                    for (size_t s = 0; s < nmo_; ++s) {
                    if( std::abs(aptei_ab(p,q,r,s)) >= 1e-14 )
                        outfile->Printf("\n  v[%6d][%6d][%6d][%6d] = %20.12f", p, q, r, s,
                                        aptei_ab(p, q, r, s));
                    }
                }
            }
        }
        outfile->Printf("\n  Beta-beta two-electron integrals <pq||rs>");
        for (size_t p = 0; p < nmo_; ++p) {
            for (size_t q = 0; q < nmo_; ++q) {
                for (size_t r = 0; r < nmo_; ++r) {
                    for (size_t s = 0; s < nmo_; ++s) {
                    if( std::abs(aptei_bb(p,q,r,s)) >= 1e-14 )
                        outfile->Printf("\n  v[%6d][%6d][%6d][%6d] = %20.12f", p, q, r, s,
                                        aptei_bb(p, q, r, s));
                    }
                }
            }
        }
    */
}

void ForteIntegrals::build_AOdipole_ints() {
    std::shared_ptr<psi::BasisSet> basisset = wfn_->basisset();
    std::shared_ptr<IntegralFactory> ints_fac = std::make_shared<IntegralFactory>(basisset);
    int nbf = basisset->nbf();

    AOdipole_ints_.clear();
    for (const std::string& direction : {"X", "Y", "Z"}) {
        std::string name = "AO Dipole " + direction;
        AOdipole_ints_.push_back(std::make_shared<psi::Matrix>(name, nbf, nbf));
    }
    std::shared_ptr<OneBodyAOInt> aodOBI(ints_fac->ao_dipole());
    aodOBI->compute(AOdipole_ints_);
}

std::vector<psi::SharedMatrix> ForteIntegrals::compute_MOdipole_ints(const bool& alpha,
                                                                     const bool& resort) {
    if (alpha) {
        return MOdipole_ints_helper(wfn_->Ca_subset("AO"), wfn_->epsilon_a(), resort);
    } else {
        return MOdipole_ints_helper(wfn_->Cb_subset("AO"), wfn_->epsilon_b(), resort);
    }
}

std::vector<psi::SharedMatrix> ForteIntegrals::MOdipole_ints_helper(psi::SharedMatrix Cao,
                                                                    psi::SharedVector epsilon,
                                                                    const bool& resort) {
    std::vector<psi::SharedMatrix> MOdipole_ints;
    std::vector<std::string> names{"X", "Y", "Z"};
    for (int i = 0; i < 3; ++i) {
        psi::SharedMatrix modipole(AOdipole_ints_[i]->clone());
        modipole->set_name("MO Dipole " + names[i]);
        modipole->transform(Cao);
        MOdipole_ints.push_back(modipole);
    }

    if (resort) {
        // figure out the correspondance between C1 and Pitzer
        std::vector<std::tuple<double, int, int>> order;
        for (int h = 0; h < nirrep_; ++h) {
            for (int i = 0; i < nmopi_[h]; ++i) {
                order.push_back(std::tuple<double, int, int>(epsilon->get(h, i), i, h));
            }
        }
        std::sort(order.begin(), order.end(), std::less<std::tuple<double, int, int>>());

        std::vector<int> irrep_offset(nirrep_, 0);
        for (int h = 1, sum = 0; h < nirrep_; ++h) {
            sum += nmopi_[h - 1];
            irrep_offset[h] = sum;
        }

        std::vector<int> indices;
        for (int iC1 = 0; iC1 < (int)nmo_; ++iC1) {
            int i = std::get<1>(order[iC1]);
            int h = std::get<2>(order[iC1]);
            indices.push_back(irrep_offset[h] + i);
        }

        for (int i = 0; i < 3; ++i) {
            psi::SharedMatrix modipole(
                new psi::Matrix("MO Dipole " + names[i], (int)nmo_, (int)nmo_));
            for (int p = 0; p < (int)nmo_; ++p) {
                int np = indices[p];
                for (int q = 0; q < (int)nmo_; ++q) {
                    int nq = indices[q];
                    modipole->set(np, nq, MOdipole_ints[i]->get(p, q));
                }
            }
            MOdipole_ints[i] = modipole;
        }
    }

    return MOdipole_ints;
}
} // namespace forte<|MERGE_RESOLUTION|>--- conflicted
+++ resolved
@@ -99,15 +99,9 @@
 ForteIntegrals::ForteIntegrals(psi::Options& options, std::shared_ptr<psi::Wavefunction> ref_wfn,
                                IntegralSpinRestriction restricted,
                                std::shared_ptr<MOSpaceInfo> mo_space_info)
-<<<<<<< HEAD
     : options_(options), wfn_(ref_wfn), restricted_(restricted), Ca_(wfn_->Ca()->clone()),
       Cb_(wfn_->Cb()->clone()), frozen_core_energy_(0.0), scalar_(0.0),
       mo_space_info_(mo_space_info) {
-=======
-    : options_(options), wfn_(ref_wfn), restricted_(restricted), frozen_core_energy_(0.0),
-      scalar_(0.0), mo_space_info_(mo_space_info), Ca_(wfn_->Ca()->clone()),
-      Cb_(wfn_->Cb()->clone()) {
->>>>>>> 8ad73d7e
     startup();
     allocate();
     transform_one_electron_integrals();
