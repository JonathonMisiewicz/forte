--- conflicted
+++ resolved
@@ -317,15 +317,9 @@
             }
             read = true;
         } else {
-<<<<<<< HEAD
-            outfile->Printf("\n  The size of space \"%s\" (%d) does not match the number of "
-                            "irreducible representations (% zu).",
-                            space.c_str(), dim.size(), nirrep_);
-=======
             throw std::runtime_error(
                 "\n  The size of space vector does not match the number of "
                 "irreducible representations.");
->>>>>>> ac2edb14
         }
     }
     SpaceInfo space_info(space_dim, vec_mo_info);
@@ -342,15 +336,9 @@
 }
 
 std::shared_ptr<MOSpaceInfo>
-<<<<<<< HEAD
-make_mo_space_info_map(std::shared_ptr<psi::Wavefunction> ref_wfn,
-                       std::map<std::string, std::vector<size_t>>& mo_space_map,
-                       std::vector<size_t> reorder) {
-=======
 make_mo_space_info_from_map(std::shared_ptr<psi::Wavefunction> ref_wfn,
                             std::map<std::string, std::vector<size_t>>& mo_space_map,
                             std::vector<size_t> reorder) {
->>>>>>> ac2edb14
     psi::Dimension nmopi = ref_wfn->nmopi();
     auto mo_space_info = std::make_shared<MOSpaceInfo>(nmopi);
     mo_space_info->set_reorder(reorder);
