#include "base_classes/dynamic_correlation_solver.h"

namespace forte {
DynamicCorrelationSolver::DynamicCorrelationSolver(Reference reference,
<<<<<<< HEAD
                                                   std::shared_ptr<SCFInfo> scf_info,
                                                   std::shared_ptr<ForteOptions> options,
                                                   std::shared_ptr<ForteIntegrals> ints,
                                                   std::shared_ptr<MOSpaceInfo> mo_space_info)
    : ints_(ints), mo_space_info_(mo_space_info), reference_(reference), scf_info_(scf_info),
      foptions_(options) {}
=======
                                                   psi::SharedWavefunction ref_wfn,
                                                   psi::Options& options,
                                                   std::shared_ptr<ForteIntegrals> ints,
                                                   std::shared_ptr<MOSpaceInfo> mo_space_info)
    : Wavefunction(options), ints_(ints), mo_space_info_(mo_space_info), reference_(reference) {
    shallow_copy(ref_wfn);
}

std::shared_ptr<DynamicCorrelationSolver>
make_dynamic_correlation_solver(const std::string& type, std::shared_ptr<ForteOptions> options,
                                std::shared_ptr<ForteIntegrals> ints,
                                std::shared_ptr<MOSpaceInfo> mo_space_info) {
    //    return DynamicCorrelationSolver();
}

>>>>>>> 7f36b008
} // namespace forte<|MERGE_RESOLUTION|>--- conflicted
+++ resolved
@@ -2,21 +2,12 @@
 
 namespace forte {
 DynamicCorrelationSolver::DynamicCorrelationSolver(Reference reference,
-<<<<<<< HEAD
                                                    std::shared_ptr<SCFInfo> scf_info,
                                                    std::shared_ptr<ForteOptions> options,
                                                    std::shared_ptr<ForteIntegrals> ints,
                                                    std::shared_ptr<MOSpaceInfo> mo_space_info)
     : ints_(ints), mo_space_info_(mo_space_info), reference_(reference), scf_info_(scf_info),
       foptions_(options) {}
-=======
-                                                   psi::SharedWavefunction ref_wfn,
-                                                   psi::Options& options,
-                                                   std::shared_ptr<ForteIntegrals> ints,
-                                                   std::shared_ptr<MOSpaceInfo> mo_space_info)
-    : Wavefunction(options), ints_(ints), mo_space_info_(mo_space_info), reference_(reference) {
-    shallow_copy(ref_wfn);
-}
 
 std::shared_ptr<DynamicCorrelationSolver>
 make_dynamic_correlation_solver(const std::string& type, std::shared_ptr<ForteOptions> options,
@@ -25,5 +16,4 @@
     //    return DynamicCorrelationSolver();
 }
 
->>>>>>> 7f36b008
 } // namespace forte