/*
 * @BEGIN LICENSE
 *
 * Forte: an open-source plugin to Psi4 (https://github.com/psi4/psi4)
 * that implements a variety of quantum chemistry methods for strongly
 * correlated electrons.
 *
 * Copyright (c) 2012-2017 by its authors (see COPYING, COPYING.LESSER, AUTHORS).
 *
 * The copyrights for code used from other parties are included in
 * the corresponding files.
 *
 * This program is free software: you can redistribute it and/or modify
 * it under the terms of the GNU Lesser General Public License as published by
 * the Free Software Foundation, either version 3 of the License, or
 * (at your option) any later version.
 *
 * This program is distributed in the hope that it will be useful,
 * but WITHOUT ANY WARRANTY; without even the implied warranty of
 * MERCHANTABILITY or FITNESS FOR A PARTICULAR PURPOSE.  See the
 * GNU Lesser General Public License for more details.
 *
 * You should have received a copy of the GNU Lesser General Public License
 * along with this program.  If not, see http://www.gnu.org/licenses/.
 *
 * @END LICENSE
 */

#include "psi4/libpsi4util/process.h"
#include "psi4/libmints/matrix.h"
#include "psi4/libmints/molecule.h"
#include "psi4/libmints/pointgrp.h"

#include "../helpers.h"
#include "fci_vector.h"

namespace psi {
namespace forte {

SharedMatrix FCIVector::C1;
SharedMatrix FCIVector::Y1;
size_t FCIVector::sizeC1 = 0;
// FCIWfn* FCIWfn::tmp_wfn1 = nullptr;
// FCIWfn* FCIWfn::tmp_wfn2 = nullptr;

double FCIVector::hdiag_timer = 0.0;
double FCIVector::h1_aa_timer = 0.0;
double FCIVector::h1_bb_timer = 0.0;
double FCIVector::h2_aaaa_timer = 0.0;
double FCIVector::h2_aabb_timer = 0.0;
double FCIVector::h2_bbbb_timer = 0.0;

void FCIVector::allocate_temp_space(std::shared_ptr<StringLists> lists_, int print_) {
    // TODO Avoid allocating and deallocating these temp

    size_t nirreps = lists_->nirrep();
    size_t maxC1 = 0;
    for (size_t Ia_sym = 0; Ia_sym < nirreps; ++Ia_sym) {
        maxC1 = std::max(maxC1, lists_->alfa_graph()->strpi(Ia_sym));
    }
    for (size_t Ib_sym = 0; Ib_sym < nirreps; ++Ib_sym) {
        maxC1 = std::max(maxC1, lists_->beta_graph()->strpi(Ib_sym));
    }

    // Allocate the temporary arrays C1 and Y1 with the largest sizes
    C1 = SharedMatrix(new Matrix("C1", maxC1, maxC1));
    Y1 = SharedMatrix(new Matrix("Y1", maxC1, maxC1));

    if (print_)
        outfile->Printf("\n  Allocating memory for the Hamiltonian algorithm. "
                        "Size: 2 x %zu x %zu.   Memory: %8.6f GB",
                        maxC1, maxC1, to_gb(2 * maxC1 * maxC1));

    sizeC1 = maxC1 * maxC1 * static_cast<size_t>(sizeof(double));
}

void FCIVector::release_temp_space() {}

FCIVector::FCIVector(std::shared_ptr<StringLists> lists, size_t symmetry)
    : symmetry_(symmetry), lists_(lists), alfa_graph_(lists_->alfa_graph()),
      beta_graph_(lists_->beta_graph()) {
    startup();
}

<<<<<<< HEAD
FCIVector::~FCIVector() { cleanup(); }
=======

FCIWfn::~FCIWfn() { cleanup(); }
>>>>>>> 1998abfe

///**
// * Copy data from moinfo and allocate the memory
// */
void FCIVector::startup() {

    nirrep_ = lists_->nirrep();
    ncmo_ = lists_->ncmo();
    cmopi_ = lists_->cmopi();
    cmopi_offset_ = lists_->cmopi_offset();
    //    cmo_to_mo_ = lists_->cmo_to_mo();

    ndet_ = 0;
    for (int alfa_sym = 0; alfa_sym < nirrep_; ++alfa_sym) {
        int beta_sym = alfa_sym ^ symmetry_;
        size_t detpi = alfa_graph_->strpi(alfa_sym) * beta_graph_->strpi(beta_sym);
        ndet_ += detpi;
        detpi_.push_back(detpi);
    }

    // Allocate the symmetry blocks of the wave function
    for (int alfa_sym = 0; alfa_sym < nirrep_; ++alfa_sym) {
        int beta_sym = alfa_sym ^ symmetry_;
        //    outfile->Printf("\n\n  Block %d: allocate %d *
        //    %d",alfa_sym,(int)alfa_graph_->strpi(alfa_sym),(int)beta_graph_->strpi(beta_sym));
        C_.push_back(SharedMatrix(
            new Matrix("C", alfa_graph_->strpi(alfa_sym), beta_graph_->strpi(beta_sym))));
    }
}

/**
 * Dellocate the memory
 */
void FCIVector::cleanup() {}

///**
// * Set the wave function to a single Slater determinant
// */
// void FCIWfn::set_to(Determinant& det)
//{
//  zero();
//  DetAddress add = get_det_address(det);
//  coefficients[add.alfa_sym][add.alfa_string][add.beta_string] = 1.0;
//}

///**
// * Get the coefficient of a single Slater determinant
// */
// double FCIWfn::get_coefficient(Determinant& det)
//{
//  DetAddress add = get_det_address(det);
//  return coefficients[add.alfa_sym][add.alfa_string][add.beta_string];
//}

/**
 * Set the wave function to another wave function
 */
void FCIVector::copy(FCIVector& wfn) {
    for (int alfa_sym = 0; alfa_sym < nirrep_; ++alfa_sym) {
        C_[alfa_sym]->copy(wfn.C_[alfa_sym]);
    }
}

void FCIVector::copy(SharedVector vec) {
    size_t I = 0;
    for (int alfa_sym = 0; alfa_sym < nirrep_; ++alfa_sym) {
        int beta_sym = alfa_sym ^ symmetry_;
        size_t maxIa = alfa_graph_->strpi(alfa_sym);
        size_t maxIb = beta_graph_->strpi(beta_sym);
        double** C_ha = C_[alfa_sym]->pointer();
        for (size_t Ia = 0; Ia < maxIa; ++Ia) {
            for (size_t Ib = 0; Ib < maxIb; ++Ib) {
                C_ha[Ia][Ib] = vec->get(I);
                I += 1;
            }
        }
    }
}

void FCIVector::copy_to(SharedVector vec) {
    size_t I = 0;
    for (int alfa_sym = 0; alfa_sym < nirrep_; ++alfa_sym) {
        int beta_sym = alfa_sym ^ symmetry_;
        size_t maxIa = alfa_graph_->strpi(alfa_sym);
        size_t maxIb = beta_graph_->strpi(beta_sym);
        double** C_ha = C_[alfa_sym]->pointer();
        for (size_t Ia = 0; Ia < maxIa; ++Ia) {
            for (size_t Ib = 0; Ib < maxIb; ++Ib) {
                vec->set(I, C_ha[Ia][Ib]);
                I += 1;
            }
        }
    }
}

void FCIVector::set(std::vector<std::tuple<size_t, size_t, size_t, double>>& sparse_vec) {
    zero();
    double C;
    size_t h, Ia, Ib;
    for (auto& el : sparse_vec) {
        std::tie(h, Ia, Ib, C) = el;
        C_[h]->set(Ia, Ib, C);
    }
}

///**
// * Set the wave function to the nth determinant in the list
// */
// void FCIWfn::set_to(int n)
//{
//  int k = 0;
//  for(int h = 0; h < nirrep_; ++h){
//    int beta_sym = h ^ symmetry_;
//    size_t maxIa = alfa_graph_->strpi(h);
//    size_t maxIb = beta_graph_->strpi(beta_sym);
//    for(size_t Ia = 0; Ia < maxIa; ++Ia){
//      for(size_t Ib = 0; Ib < maxIb; ++Ib){
//        if(k == n){
//          coefficients[h][Ia][Ib] = 1.0;
//        }else{
//          coefficients[h][Ia][Ib] = 0.0;
//        }
//        k++;
//      }
//    }
//  }
//}

///**
// * Get the coefficient of the nth determinant in the list
// */
// double FCIWfn::get(int n)
//{
//  int k = 0;
//  double c = 0.0;
//  for(int h = 0; h < nirrep_; ++h){
//    int beta_sym = h ^ symmetry_;
//    size_t maxIa = alfa_graph_->strpi(h);
//    size_t maxIb = beta_graph_->strpi(beta_sym);
//    for(size_t Ia = 0; Ia < maxIa; ++Ia){
//      for(size_t Ib = 0; Ib < maxIb; ++Ib){
//        if(k == n){
//          c = coefficients[h][Ia][Ib];
//        }
//        k++;
//      }
//    }
//  }
//  return c;
//}

///**
// * Get a vector of the determinants with weight greather than alpha
// */
// std::vector<int> FCIWfn::get_important(double alpha)
//{
//  int k = 0;
//  std::vector<int> list;
//  for(int h = 0; h < nirrep_; ++h){
//    int beta_sym = h ^ symmetry_;
//    size_t maxIa = alfa_graph_->strpi(h);
//    size_t maxIb = beta_graph_->strpi(beta_sym);
//    for(size_t Ia = 0; Ia < maxIa; ++Ia){
//      for(size_t Ib = 0; Ib < maxIb; ++Ib){
//        if(std::fabs(coefficients[h][Ia][Ib]) >= alpha){
//          list.push_back(k);
//        }
//        k++;
//      }
//    }
//  }
//  return list;
//}

/////**
//// * Get a vector of the determinants with weight greather than alpha
//// */
////vector<int> FCIWfn::get_sorted_important()
////{
////  std::vector<pair<double,int> > list;
////  for(int h = 0; h < nirrep_; ++h){
////    int beta_sym = h ^ symmetry_;
////    size_t maxIa = alfa_graph_->strpi(h);
////    size_t maxIb = beta_graph_->strpi(beta_sym);
////    for(size_t Ia = 0; Ia < maxIa; ++Ia){
////      for(size_t Ib = 0; Ib < maxIb; ++Ib){
////        list.push_back(std::make_pair(std::fabs(coefficients[h][Ia][Ib]),k));
////        k++;
////      }
////    }
////  }
////  sort(list.begin(),list.end(),std::greater<pair<double,int> >());
////  return list;
////}

/**
 * Normalize the wave function without changing the phase
 */
void FCIVector::normalize() {
    double factor = norm(2.0);
    for (int alfa_sym = 0; alfa_sym < nirrep_; ++alfa_sym) {
        int beta_sym = alfa_sym ^ symmetry_;
        size_t maxIa = alfa_graph_->strpi(alfa_sym);
        size_t maxIb = beta_graph_->strpi(beta_sym);
        double** C_ha = C_[alfa_sym]->pointer();
        for (size_t Ia = 0; Ia < maxIa; ++Ia) {
            for (size_t Ib = 0; Ib < maxIb; ++Ib) {
                C_ha[Ia][Ib] /= factor;
            }
        }
    }
}

///**
// * Normalize the wave function wrt to a single Slater determinant
// */
// void FCIWfn::randomize()
//{
//  for(int h = 0; h < nirrep_; ++h){
//    int beta_sym = h ^ symmetry_;
//    size_t maxIa = alfa_graph_->strpi(h);
//    size_t maxIb = beta_graph_->strpi(beta_sym);
//    for(size_t Ia = 0; Ia < maxIa; ++Ia){
//      for(size_t Ib = 0; Ib < maxIb; ++Ib){
//        coefficients[h][Ia][Ib] += 0.001 * static_cast<double>(std::rand()) /
//        static_cast<double>(RAND_MAX);
//      }
//    }
//  }
//}

/**
 * Zero the wave function
 */
void FCIVector::zero() {
    for (SharedMatrix C_h : C_) {
        C_h->zero();
    }
}

void FCIVector::print_natural_orbitals(std::shared_ptr<MOSpaceInfo> mo_space_info) {
    print_h2("NATURAL ORBITALS");
    Dimension active_dim = mo_space_info->get_dimension("ACTIVE");

    size_t na = alfa_graph_->nones();
    size_t nb = beta_graph_->nones();

    auto opdm = std::make_shared<Matrix>(new Matrix("OPDM", active_dim, active_dim));

    int offset = 0;
    for (int h = 0; h < nirrep_; h++) {
        for (int u = 0; u < active_dim[h]; u++) {
            for (int v = 0; v < active_dim[h]; v++) {
                double gamma_uv = 0.0;
                if (na > 0) {
                    gamma_uv += opdm_a_[(u + offset) * ncmo_ + v + offset];
                }
                if (nb > 0) {
                    gamma_uv += opdm_b_[(u + offset) * ncmo_ + v + offset];
                }
                opdm->set(h, u, v, gamma_uv);
            }
        }
        offset += active_dim[h];
    }

    auto OCC = std::make_shared<Vector>("Occupation numbers", active_dim);
    auto NO = std::make_shared<Matrix>("MO -> NO transformation", active_dim, active_dim);

    opdm->diagonalize(NO, OCC, descending);
    std::vector<std::pair<double, std::pair<int, int>>> vec_irrep_occupation;
    for (int h = 0; h < nirrep_; h++) {
        for (int u = 0; u < active_dim[h]; u++) {
            auto irrep_occ = std::make_pair(OCC->get(h, u), std::make_pair(h, u + 1));
            vec_irrep_occupation.push_back(irrep_occ);
        }
    }
    CharacterTable ct = Process::environment.molecule()->point_group()->char_table();
    std::sort(vec_irrep_occupation.begin(), vec_irrep_occupation.end(),
              std::greater<std::pair<double, std::pair<int, int>>>());

    int count = 0;
    outfile->Printf("\n    ");
    for (auto vec : vec_irrep_occupation) {
        outfile->Printf(" %4d%-4s%11.6f  ", vec.second.second, ct.gamma(vec.second.first).symbol(),
                        vec.first);
        if (count++ % 3 == 2 && count != vec_irrep_occupation.size())
            outfile->Printf("\n    ");
    }
    outfile->Printf("\n");
}

///**
// * Zero a symmetry block of the wave function
// * @param h symmetry of the alpha strings of the block to zero
// */
// void FCIWfn::zero_block(int h)
//{
//  int beta_sym = h ^ symmetry_;
//  size_t size = alfa_graph_->strpi(h) * beta_graph_->strpi(beta_sym) *
//  static_cast<size_t> (sizeof(double));
//  if(size > 0)
//    memset(&(coefficients[h][0][0]), 0, size);
//}

///**
// * Transpose a block of the matrix (Works only for total symmetric wfns!)
// * @param h symmetry of the alpha strings of the block to zero
// */
// void FCIWfn::transpose_block(int h)
//{
//  int beta_sym = h ^ symmetry_;
//  size_t maxIa = alfa_graph_->strpi(h);
//  size_t maxIb = beta_graph_->strpi(beta_sym);
//  size_t size = maxIa * maxIb * static_cast<size_t> (sizeof(double));
//  if(size > 0){
//    for(size_t Ia = 0; Ia < maxIa; ++Ia){
//      for(size_t Ib = Ia + 1; Ib < maxIb; ++Ib){
//        double temp = coefficients[h][Ia][Ib];
//        coefficients[h][Ia][Ib] = coefficients[h][Ib][Ia];
//        coefficients[h][Ib][Ia] = temp;
//      }
//    }
//  }
//}

/**
 * Compute the 2-norm of the wave function
 */
double FCIVector::norm(double power) {
    double norm = 0.0;
    for (int alfa_sym = 0; alfa_sym < nirrep_; ++alfa_sym) {
        int beta_sym = alfa_sym ^ symmetry_;
        size_t maxIa = alfa_graph_->strpi(alfa_sym);
        size_t maxIb = beta_graph_->strpi(beta_sym);
        double** C_ha = C_[alfa_sym]->pointer();
        for (size_t Ia = 0; Ia < maxIa; ++Ia) {
            for (size_t Ib = 0; Ib < maxIb; ++Ib) {
                norm += std::pow(std::fabs(C_ha[Ia][Ib]), power);
            }
        }
    }
    return std::pow(norm, 1.0 / power);
}

/**
 * Compute the dot product with another wave function
 */
double FCIVector::dot(FCIVector& wfn) {
    double dot = 0.0;
    for (int alfa_sym = 0; alfa_sym < nirrep_; ++alfa_sym) {
        dot += C_[alfa_sym]->vector_dot(wfn.C_[alfa_sym]);
    }
    return (dot);

    //        int beta_sym = alfa_sym ^ symmetry_;
    //        size_t maxIa = alfa_graph_->strpi(alfa_sym);
    //        size_t maxIb = beta_graph_->strpi(beta_sym);

    //        double** Ca = C_[alfa_sym]->pointer();
    //        double** Cb = wfn.C_[alfa_sym]->pointer();
    //        for(size_t Ia = 0; Ia < maxIa; ++Ia){
    //            for(size_t Ib = 0; Ib < maxIb; ++Ib){
    //                dot += coefficients[alfa_sym][Ia][Ib] *
    //                wfn.coefficients[alfa_sym][Ia][Ib];
    //            }
    //        }
}
double FCIVector::dot(std::shared_ptr<FCIVector>& wfn) {
    double dot = 0.0;
    for (int alfa_sym = 0; alfa_sym < nirrep_; ++alfa_sym) {
        dot += C_[alfa_sym]->vector_dot(wfn->C_[alfa_sym]);
    }
    return (dot);
}

///**
// * Find the largest element in the wave function
// */
// double FCIWfn::max_element()
//{
//  double maxelement = 0.0;
//  for(int alfa_sym = 0; alfa_sym < nirrep_; ++alfa_sym){
//    int beta_sym = alfa_sym ^ symmetry_;
//    size_t maxIa = alfa_graph_->strpi(alfa_sym);
//    size_t maxIb = beta_graph_->strpi(beta_sym);
//    for(size_t Ia = 0; Ia < maxIa; ++Ia){
//      for(size_t Ib = 0; Ib < maxIb; ++Ib){
//        if (std::abs(coefficients[alfa_sym][Ia][Ib]) > std::abs(maxelement)){
//          maxelement = coefficients[alfa_sym][Ia][Ib];
//        }
//      }
//    }
//  }
//  return maxelement;
//}

///**
// * Find the smallest element in the wave function
// */
// double FCIWfn::min_element()
//{
//  double min_element = 0.0;
//  for(int alfa_sym = 0; alfa_sym < nirrep_; ++alfa_sym){
//    int beta_sym = alfa_sym ^ symmetry_;
//    size_t maxIa = alfa_graph_->strpi(alfa_sym);
//    size_t maxIb = beta_graph_->strpi(beta_sym);
//    for(size_t Ia = 0; Ia < maxIa; ++Ia){
//      for(size_t Ib = 0; Ib < maxIb; ++Ib){
//        min_element = std::min(min_element,coefficients[alfa_sym][Ia][Ib]);
//      }
//    }
//  }
//  return min_element;
//}

///**
// * Implements the update method of Bendazzoli and Evangelisti modified
// */
// void FCIWfn::two_update(double alpha,double E,FCIWfn& H,FCIWfn& R)
//{
//  for(int alfa_sym = 0; alfa_sym < nirrep_; ++alfa_sym){
//    int beta_sym = alfa_sym ^ symmetry_;
//    size_t maxIa = alfa_graph_->strpi(alfa_sym);
//    size_t maxIb = beta_graph_->strpi(beta_sym);
//    for(size_t Ia = 0; Ia < maxIa; ++Ia){
//      for(size_t Ib = 0; Ib < maxIb; ++Ib){
//        double r = R.coefficients[alfa_sym][Ia][Ib];
//        double h = H.coefficients[alfa_sym][Ia][Ib];
//        double c =   coefficients[alfa_sym][Ia][Ib];
//        coefficients[alfa_sym][Ia][Ib] = - r / (h - E + alpha * c * c - 2.0 *
//        r * c);
//      }
//    }
//  }
//}

///**
// * Implements the update method of Bendazzoli and Evangelisti
// */
// void FCIWfn::bendazzoli_update(double alpha,double E,FCIWfn& H,FCIWfn& R)
//{
//  for(int alfa_sym = 0; alfa_sym < nirrep_; ++alfa_sym){
//    int beta_sym = alfa_sym ^ symmetry_;
//    size_t maxIa = alfa_graph_->strpi(alfa_sym);
//    size_t maxIb = beta_graph_->strpi(beta_sym);
//    for(size_t Ia = 0; Ia < maxIa; ++Ia){
//      for(size_t Ib = 0; Ib < maxIb; ++Ib){
//        double r = R.coefficients[alfa_sym][Ia][Ib];
//        double h = H.coefficients[alfa_sym][Ia][Ib];
//        double c =   coefficients[alfa_sym][Ia][Ib];
//        coefficients[alfa_sym][Ia][Ib] -= r / (h - E + alpha * c * c - 2.0 * r
//        * c);
//      }
//    }
//  }
//}

///**
// * Implements the update method of Davidson and Liu
// */
// void FCIWfn::davidson_update(double E,FCIWfn& H,FCIWfn& R)
//{
//  for(int alfa_sym = 0; alfa_sym < nirrep_; ++alfa_sym){
//    int beta_sym = alfa_sym ^ symmetry_;
//    size_t maxIa = alfa_graph_->strpi(alfa_sym);
//    size_t maxIb = beta_graph_->strpi(beta_sym);
//    for(size_t Ia = 0; Ia < maxIa; ++Ia){
//      for(size_t Ib = 0; Ib < maxIb; ++Ib){
//        double r = R.coefficients[alfa_sym][Ia][Ib];
//        double h = H.coefficients[alfa_sym][Ia][Ib];
//        if(std::fabs(h-E) > 1.0e-8){
//          coefficients[alfa_sym][Ia][Ib] = - r / (h - E);
//        }else {
//          coefficients[alfa_sym][Ia][Ib] = 0.0;
//          outfile->Printf("\n  WARNING: skipped determinant in davidson
//          update. h - E = %20.12f",h-E);
//        }
//      }
//    }
//  }
//}

///**
// * Add a scaled amount of another wave function
// */
// void FCIWfn::plus_equal(double factor,FCIWfn& wfn)
//{
//  for(int alfa_sym = 0; alfa_sym < nirrep_; ++alfa_sym){
//    int beta_sym = alfa_sym ^ symmetry_;
//    size_t maxIa = alfa_graph_->strpi(alfa_sym);
//    size_t maxIb = beta_graph_->strpi(beta_sym);
//    for(size_t Ia = 0; Ia < maxIa; ++Ia){
//      for(size_t Ib = 0; Ib < maxIb; ++Ib){
//        coefficients[alfa_sym][Ia][Ib] += factor *
//        wfn.coefficients[alfa_sym][Ia][Ib];
//      }
//    }
//  }
//}

///**
// * Add a scaled amount of another wave function
// */
// void FCIWfn::scale(double factor)
//{
//  for(int alfa_sym = 0; alfa_sym < nirrep_; ++alfa_sym){
//    int beta_sym = alfa_sym ^ symmetry_;
//    size_t maxIa = alfa_graph_->strpi(alfa_sym);
//    size_t maxIb = beta_graph_->strpi(beta_sym);
//    for(size_t Ia = 0; Ia < maxIa; ++Ia){
//      for(size_t Ib = 0; Ib < maxIb; ++Ib){
//        coefficients[alfa_sym][Ia][Ib] *= factor;
//      }
//    }
//  }
//}

/**
 * Print the non-zero contributions to the wave function
 */
void FCIVector::print() {
    // print the non-zero elements of the wave function
    size_t det = 0;
    for (int alfa_sym = 0; alfa_sym < nirrep_; ++alfa_sym) {
        int beta_sym = alfa_sym ^ symmetry_;
        double** C_ha = C_[alfa_sym]->pointer();
        for (size_t Ia = 0; Ia < alfa_graph_->strpi(alfa_sym); ++Ia) {
            for (size_t Ib = 0; Ib < beta_graph_->strpi(beta_sym); ++Ib) {
                if (std::fabs(C_ha[Ia][Ib]) > 1.0e-9) {
                    outfile->Printf("\n  %15.9f [%1d][%2d][%2d] (%d)", C_ha[Ia][Ib], alfa_sym,
                                    static_cast<int>(Ia), static_cast<int>(Ib),
                                    static_cast<int>(det));
                }
                ++det;
            }
        }
    }
}

void FCIWfn::SortCoef() {
    histo_.resize(10);
    for (int alfa_sym = 0; alfa_sym < nirrep_; ++alfa_sym) {
        int beta_sym = alfa_sym ^ symmetry_;
        double** C_prime = C_[alfa_sym]->pointer();
        for (size_t Ia = 0; Ia < alfa_graph_->strpi(alfa_sym); ++Ia) {
            for (size_t Ib = 0; Ib < beta_graph_->strpi(beta_sym); ++Ib) {
              double term = log10(std::fabs(C_prime[Ia][Ib]));
              if(term >= -1) histo_[0] += 1;
              else if((term < -1) && (term >= -2)) histo_[1] += 1;
              else if((term < -2) && (term >= -3)) histo_[2] += 1;
              else if((term < -3) && (term >= -4)) histo_[3] += 1;
              else if((term < -4) && (term >= -5)) histo_[4] += 1;
              else if((term < -5) && (term >= -6)) histo_[5] += 1;
              else if((term < -6) && (term >= -7)) histo_[6] += 1;
              else if((term < -7) && (term >= -8)) histo_[7] += 1;
              else if((term < -8) && (term >= -9)) histo_[8] += 1;
              else histo_[9] += 1;
            }
        }
    }
    for(int n=0; n<10; n++){
      outfile->Printf("bin [%2d]: number of determinants [%4d] \n", n, histo_[n]);
    }
}

///**
// * Apply the same-spin two-particle Hamiltonian to the wave function
// * @param alfa flag for alfa or beta component, true = alfa, false = beta
// */
// void FCIWfn::H2_aaaa2(FCIWfn& result, bool alfa)
//{
//  for(int alfa_sym = 0; alfa_sym < nirreps; ++alfa_sym){
//    int beta_sym = alfa_sym ^ symmetry_;
//    if(detpi[alfa_sym] > 0){
//      double** Y = alfa ? result.coefficients[alfa_sym] : Y1;
//      double** C = alfa ? coefficients[alfa_sym]        : C1;
//      if(!alfa){
//        memset(&(C[0][0]), 0, sizeC1);
//        memset(&(Y[0][0]), 0, sizeC1);
//        size_t maxIa = alfa_graph_->strpi(alfa_sym);
//        size_t maxIb = beta_graph_->strpi(beta_sym);
//        // Copy C transposed in C1
//        for(size_t Ia = 0; Ia < maxIa; ++Ia)
//          for(size_t Ib = 0; Ib < maxIb; ++Ib)
//            C[Ib][Ia] = coefficients[alfa_sym][Ia][Ib];
//      }

//      size_t maxL = alfa ? beta_graph_->strpi(beta_sym) :
//      alfa_graph_->strpi(alfa_sym);
//      // Loop over (p>q) == (p>q)
//      for(int pq_sym = 0; pq_sym < nirreps; ++pq_sym){
//        size_t max_pq = lists->get_pairpi(pq_sym);
//        for(size_t pq = 0; pq < max_pq; ++pq){
//          const Pair& pq_pair = lists->get_nn_list_pair(pq_sym,pq);
//          int p_abs = pq_pair.first;
//          int q_abs = pq_pair.second;
//          double integral = alfa ? tei_aaaa(p_abs,p_abs,q_abs,q_abs)
//                                 : tei_bbbb(p_abs,p_abs,q_abs,q_abs); // Grab
//                                 the integral
//          integral -= alfa ? tei_aaaa(p_abs,q_abs,q_abs,p_abs)
//                           : tei_bbbb(p_abs,q_abs,q_abs,p_abs); // Grab the
//                           integral

//          std::vector<StringSubstitution>& OO = alfa ?
//          lists->get_alfa_oo_list(pq_sym,pq,alfa_sym)
//                                                     :
//                                                     lists->get_beta_oo_list(pq_sym,pq,beta_sym);

//          size_t maxss = OO.size();
//          for(size_t ss = 0; ss < maxss; ++ss)
//            C_DAXPY(maxL,static_cast<double>(OO[ss].sign) * integral,
//            &C[OO[ss].I][0], 1, &Y[OO[ss].J][0], 1);
//        }
//      }
//      // Loop over (p>q) > (r>s)
//      for(int pq_sym = 0; pq_sym < nirreps; ++pq_sym){
//        size_t max_pq = lists->get_pairpi(pq_sym);
//        for(size_t pq = 0; pq < max_pq; ++pq){
//          const Pair& pq_pair = lists->get_nn_list_pair(pq_sym,pq);
//          int p_abs = pq_pair.first;
//          int q_abs = pq_pair.second;
//          for(size_t rs = 0; rs < pq; ++rs){
//              const Pair& rs_pair = lists->get_nn_list_pair(pq_sym,rs);
//              int r_abs = rs_pair.first;
//              int s_abs = rs_pair.second;
//              double integral = alfa ? tei_aaaa(p_abs,r_abs,q_abs,s_abs)
//                                     : tei_bbbb(p_abs,r_abs,q_abs,s_abs); //
//                                     Grab the integral
//              integral -= alfa ? tei_aaaa(p_abs,s_abs,q_abs,r_abs)
//                               : tei_bbbb(p_abs,s_abs,q_abs,r_abs); // Grab
//                               the integral

//              {
//                std::vector<StringSubstitution>& VVOO = alfa ?
//                lists->get_alfa_vvoo_list(p_abs,q_abs,r_abs,s_abs,alfa_sym)
//                                                             :
//                                                             lists->get_beta_vvoo_list(p_abs,q_abs,r_abs,s_abs,beta_sym);
//                // TODO loop in a differen way
//                size_t maxss = VVOO.size();
//                for(size_t ss = 0; ss < maxss; ++ss)
//                  C_DAXPY(maxL,static_cast<double>(VVOO[ss].sign) * integral,
//                  &C[VVOO[ss].I][0], 1, &Y[VVOO[ss].J][0], 1);
//              }
//              {
//                std::vector<StringSubstitution>& VVOO = alfa ?
//                lists->get_alfa_vvoo_list(r_abs,s_abs,p_abs,q_abs,alfa_sym)
//                                                             :
//                                                             lists->get_beta_vvoo_list(r_abs,s_abs,p_abs,q_abs,beta_sym);
//                // TODO loop in a differen way
//                size_t maxss = VVOO.size();
//                for(size_t ss = 0; ss < maxss; ++ss)
//                  C_DAXPY(maxL,static_cast<double>(VVOO[ss].sign) * integral,
//                  &C[VVOO[ss].I][0], 1, &Y[VVOO[ss].J][0], 1);
//              }
//          }
//        }
//      }
//      if(!alfa){
//        size_t maxIa = alfa_graph_->strpi(alfa_sym);
//        size_t maxIb = beta_graph_->strpi(beta_sym);
//        // Add Y1 transposed to Y
//        for(size_t Ia = 0; Ia < maxIa; ++Ia)
//          for(size_t Ib = 0; Ib < maxIb; ++Ib)
//            result.coefficients[alfa_sym][Ia][Ib] += Y[Ib][Ia];
//      }
//    }
//  } // End loop over h
//}
}
}<|MERGE_RESOLUTION|>--- conflicted
+++ resolved
@@ -82,12 +82,7 @@
     startup();
 }
 
-<<<<<<< HEAD
 FCIVector::~FCIVector() { cleanup(); }
-=======
-
-FCIWfn::~FCIWfn() { cleanup(); }
->>>>>>> 1998abfe
 
 ///**
 // * Copy data from moinfo and allocate the memory
